from fastapi import FastAPI, Depends, HTTPException
from fastapi.middleware.cors import CORSMiddleware
from backend.db.connections.database import check_db_connection

from app.routes import auth, leads, calls

app = FastAPI(
    title="Gym AI Voice Agent API",
    description="API for AI Voice Agent system for gyms",
    version="0.1.0",
)

# Configure CORS
app.add_middleware(
    CORSMiddleware,
    allow_origins=["*"],  # Update this with allowed origins in production
    allow_credentials=True,
    allow_methods=["*"],
    allow_headers=["*"],
)

<<<<<<< HEAD
# Include routers - with NO tags (they're defined in the router modules)
=======
# Include routers - removing tags as they're likely defined in the router modules
>>>>>>> d78d8dcd
app.include_router(auth.router)
app.include_router(leads.router)
app.include_router(calls.router)


@app.get("/")
async def root():
    return {"message": "Welcome to the Gym AI Voice Agent API"}

@app.get("/health")
async def health_check():
    """
    Health check endpoint to verify API and database connectivity
    """
    db_connected = await check_db_connection()
    
    if not db_connected:
        raise HTTPException(
            status_code=503,
            detail="Database connection error"
        )
    
    return {
        "status": "healthy",
        "database": "connected"
    }

if __name__ == "__main__":
    import uvicorn
    uvicorn.run(app, host="0.0.0.0", port=8000)<|MERGE_RESOLUTION|>--- conflicted
+++ resolved
@@ -19,11 +19,6 @@
     allow_headers=["*"],
 )
 
-<<<<<<< HEAD
-# Include routers - with NO tags (they're defined in the router modules)
-=======
-# Include routers - removing tags as they're likely defined in the router modules
->>>>>>> d78d8dcd
 app.include_router(auth.router)
 app.include_router(leads.router)
 app.include_router(calls.router)
