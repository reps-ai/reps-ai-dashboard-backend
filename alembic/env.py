from logging.config import fileConfig

from sqlalchemy import engine_from_config
from sqlalchemy import pool
from sqlalchemy.engine.url import make_url
from backend.db.config import settings
from backend.db.base import Base

from alembic import context
import re
from urllib.parse import urlparse, parse_qs

# this is the Alembic Config object, which provides
# access to the values within the .ini file in use.
config = context.config

# Parse the DATABASE_URL to handle SSL correctly for Alembic (which needs a synchronous connection)
db_url = settings.DATABASE_URL

# 1. Convert from asyncpg to psycopg2 if needed
if '+asyncpg' in db_url:
    db_url = db_url.replace('+asyncpg', '')

# 2. Handle SSL parameters
parsed_url = urlparse(db_url)
query_params = parse_qs(parsed_url.query)

# Create a clean URL without SSL parameters
clean_url_parts = list(parsed_url)
clean_url_parts[4] = '&'.join([
    f"{k}={v[0]}" for k, v in query_params.items() 
    if k not in ['sslmode', 'ssl']
])

# Build the clean URL
clean_url = parsed_url._replace(query=clean_url_parts[4]).geturl()
if clean_url.endswith('?'):
    clean_url = clean_url[:-1]  # Remove trailing ? if there are no query params left

config.set_main_option("sqlalchemy.url", clean_url)

# Interpret the config file for Python logging.
# This line sets up loggers basically.
if config.config_file_name is not None:
    fileConfig(config.config_file_name)

# add your model's MetaData object here
# for 'autogenerate' support
# from myapp import mymodel
# target_metadata = mymodel.Base.metadata
from backend.db.base import Base

# Import your models so that they are registered in Base.metadata
from backend.db.models.call.call_log import CallLog
from backend.db.models.call.call_settings import CallSettings
from backend.db.models.call.follow_up_call import FollowUpCall
from backend.db.models.lead.lead import Lead
from backend.db.models.lead.lead_tag import lead_tag
from backend.db.models.lead.tag import Tag
from backend.db.models.campaign.follow_up_campaign import FollowUpCampaign
from backend.db.models.gym.branch import Branch
from backend.db.models.gym.gym_settings import GymSettings
from backend.db.models.gym.gym import Gym
from backend.db.models.gym.knowledge_base import KnowledgeBase
from backend.db.models.user import User
from backend.db.models.ai_settings import AISettings
from backend.db.models.appointment import Appointment
from backend.db.models.member import Member
from backend.db.models.voice_settings import VoiceSettings

# Add any other model imports you have

target_metadata = Base.metadata

# other values from the config, defined by the needs of env.py,
# can be acquired:
# my_important_option = config.get_main_option("my_important_option")
# ... etc.


def run_migrations_offline() -> None:
    """Run migrations in 'offline' mode.

    This configures the context with just a URL
    and not an Engine, though an Engine is acceptable
    here as well.  By skipping the Engine creation
    we don't even need a DBAPI to be available.

    Calls to context.execute() here emit the given string to the
    script output.

    """
    url = config.get_main_option("sqlalchemy.url")
    # Convert to a URL object and remove the async driver indicator
    sync_url = make_url(url).set(drivername="postgresql")
    config.set_main_option("sqlalchemy.url", str(sync_url))

    context.configure(
        url=url,
        target_metadata=target_metadata,
        literal_binds=True,
        dialect_opts={"paramstyle": "named"},
    )

    with context.begin_transaction():
        context.run_migrations()


def run_migrations_online() -> None:
    """Run migrations in 'online' mode.

    In this scenario we need to create an Engine and associate a connection with the context.
    """
<<<<<<< HEAD
    # Get the async URL from the config
    url = config.get_main_option("sqlalchemy.url")
    # Convert it to a URL object and change the driver name to synchronous "postgresql"
    sync_url = make_url(url).set(drivername="postgresql")
    # Update the config with the sync URL
    config.set_main_option("sqlalchemy.url", str(sync_url))
=======
    # Create a synchronous engine with appropriate settings
    # Get the base configuration but possibly override with SSL settings
    section = config.get_section(config.config_ini_section, {})
    
    # Check if we're connecting to Neon or another service requiring SSL
    alembic_url = config.get_main_option("sqlalchemy.url")
    connect_args = {}
    if 'neon.tech' in alembic_url:
        # For psycopg2, use sslmode instead of ssl
        connect_args['sslmode'] = 'require'
>>>>>>> 322dd669
    
    connectable = engine_from_config(
        section,
        prefix="sqlalchemy.",
        poolclass=pool.NullPool,
        connect_args=connect_args
    )

    with connectable.connect() as connection:
        context.configure(
            connection=connection,
            target_metadata=target_metadata
        )

        with context.begin_transaction():
            context.run_migrations()

if context.is_offline_mode():
    run_migrations_offline()
else:
    run_migrations_online()<|MERGE_RESOLUTION|>--- conflicted
+++ resolved
@@ -111,14 +111,6 @@
 
     In this scenario we need to create an Engine and associate a connection with the context.
     """
-<<<<<<< HEAD
-    # Get the async URL from the config
-    url = config.get_main_option("sqlalchemy.url")
-    # Convert it to a URL object and change the driver name to synchronous "postgresql"
-    sync_url = make_url(url).set(drivername="postgresql")
-    # Update the config with the sync URL
-    config.set_main_option("sqlalchemy.url", str(sync_url))
-=======
     # Create a synchronous engine with appropriate settings
     # Get the base configuration but possibly override with SSL settings
     section = config.get_section(config.config_ini_section, {})
@@ -129,7 +121,6 @@
     if 'neon.tech' in alembic_url:
         # For psycopg2, use sslmode instead of ssl
         connect_args['sslmode'] = 'require'
->>>>>>> 322dd669
     
     connectable = engine_from_config(
         section,
