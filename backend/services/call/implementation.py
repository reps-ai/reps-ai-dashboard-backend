"""
Implementation of the Call Management Service.
"""
from typing import List, Dict, Any, Optional
from datetime import datetime
import json

from .interface import CallService
from ...db.repositories.call import CallRepository
from ...utils.logging.logger import get_logger
from ...integrations.retell.interface import RetellIntegration
from ...db.models.call.call_log import CallLog  # Import the CallLog model for type hints

logger = get_logger(__name__)

class DefaultCallService(CallService):
    """
    Default implementation of the Call Management Service.
    """
    
    def __init__(self, call_repository: CallRepository, retell_integration: RetellIntegration = None):
        """
        Initialize the call service.
        
        Args:
            call_repository: Repository for call operations
            retell_integration: Optional Retell integration service
        """
        self.call_repository = call_repository
        self.retell_integration = retell_integration
    
    #Aditya
    async def trigger_call(self, lead_id: str, campaign_id: Optional[str] = None, lead_data: Optional[Dict[str, Any]] = None) -> Dict[str, Any]:
        """
        Trigger a call to a lead.
        
        Args:
            lead_id: ID of the lead to call
            campaign_id: Optional ID of the campaign
            lead_data: Optional pre-loaded lead data
            
        Returns:
            Dictionary containing call details
<<<<<<< HEAD
            It doesn't return a dict to the user, we trigger a background task that will take the call data and store it in the database. 
            After that, we need to update the lead with the call data, so we will call another background task for that.
            This ensures we don't block the main thread and we can handle the call asynchronously.
=======
            
        Raises:
            ValueError: If there's an error triggering the call
>>>>>>> 7d603a93
        """
        try:
            logger.info(f"Triggering call to lead: {lead_id}")
            
            # Get lead data if not provided
            if not lead_data:
                # In a real implementation, fetch lead data from the repository
                # Example: lead_data = await lead_repository.get_lead_by_id(lead_id)
                
                # For now, create a placeholder with minimal required data
                # You should replace this with actual lead data retrieval
                lead_data = {
                    "id": lead_id,
                    "phone_number": "PLACEHOLDER-PHONE-NUMBER",  # Replace with actual phone number
                    "name": "Placeholder Name",  # Replace with actual name
                    "gym_id": "PLACEHOLDER-GYM-ID",  # Replace with actual gym ID
                    "branch_id": "PLACEHOLDER-BRANCH-ID",  # Replace with actual branch ID
                    "interest": "PLACEHOLDER-INTEREST"  # Replace with actual interest
                }
            
            # Create initial call log entry in database
            call_data = {
                "lead_id": lead_id,
                "gym_id": lead_data.get("gym_id"),
                "branch_id": lead_data.get("branch_id"),
                "call_status": "scheduled",
                "call_type": "outbound",
                "created_at": datetime.now(),
                "start_time": datetime.now()
            }
            
            if campaign_id:
                call_data["campaign_id"] = campaign_id
            
            # Create call using repository (initial database entry)
            db_call = await self.call_repository.create_call(call_data)
            logger.info(f"Created initial call record with ID: {db_call.get('id')}")
            
            # If Retell integration is available, use it to make the call
            if self.retell_integration:
                try:
                    # Set max duration if needed (could be based on campaign settings)
                    max_duration = None
                    
                    # Make the actual call using Retell
                    retell_call_result = await self.retell_integration.create_call(
                        lead_data=lead_data,
                        campaign_id=campaign_id,
                        max_duration=max_duration
                    )
                    
                    if retell_call_result.get("status") == "error":
                        # Handle error from Retell
                        logger.error(f"Error from Retell: {retell_call_result.get('message')}")
                        error_update = {
                            "call_status": "error"
                        }
                        error_call = await self.call_repository.update_call(db_call["id"], error_update)
                        return error_call
                    
                    # Update the call data with Retell specific information
                    update_data = {
                        "call_status": retell_call_result.get("call_status", "scheduled"),
                        "external_call_id": retell_call_result.get("call_id")
                    }
                    
                    # Update the call in our database
                    updated_call = await self.call_repository.update_call(db_call["id"], update_data)
                    
                    # Return the updated call
                    logger.info(f"Triggered call with Retell, call ID: {db_call.get('id')}, external ID: {retell_call_result.get('call_id')}")
                    return updated_call
                    
                except Exception as e:
                    # Handle any errors from the Retell integration
                    logger.error(f"Error triggering call with Retell: {str(e)}")
                    
                    # Update call status to error
                    error_update = {
                        "call_status": "error"
                    }
                    
                    error_call = await self.call_repository.update_call(db_call["id"], error_update)
                    return error_call
            
            logger.info(f"Triggered call with ID: {db_call.get('id')} (no Retell integration used)")
            return db_call
        except Exception as e:
            logger.error(f"Error in trigger_call: {str(e)}")
            raise ValueError(f"Failed to trigger call: {str(e)}")
    
    async def get_call(self, call_id: str) -> Dict[str, Any]:
        """
        Get call details by ID with exception handling.
        
        Args:
            call_id: ID of the call
            
        Returns:
            Dictionary containing call details
        
        Raises:
            ValueError: If call not found or other error occurs
        """
        logger.info(f"Getting call with ID: {call_id}")
        try:
            call = await self.call_repository.get_call_by_id(call_id)
            
            if not call:
                logger.warning(f"Call with ID {call_id} not found")
                raise ValueError(f"Call with ID {call_id} not found")
            
            return call
        except Exception as e:
            logger.error(f"Error retrieving call {call_id}: {str(e)}")
            raise ValueError(f"Error retrieving call: {str(e)}")
    
    async def get_calls_by_campaign(self, campaign_id: str,
        page: int = 1,
        page_size: int = 50) -> List[Dict[str, Any]]:
        """
        Get calls for a campaign with exception handling.
        
        Args:
            campaign_id: ID of the campaign
            page: Page number 
            page_size: Page size
            
        Returns:
            List of calls for the campaign
        
        Raises:
            ValueError: If an error occurs during retrieval
        """
        logger.info(f"Getting calls for campaign: {campaign_id}")
        
        try:
            # Get calls using repository
            calls_result = await self.call_repository.get_calls_by_campaign(campaign_id, page, page_size)
            return calls_result.get("calls", [])
        except Exception as e:
            logger.error(f"Error retrieving calls for campaign {campaign_id}: {str(e)}")
            raise ValueError(f"Error retrieving calls for campaign: {str(e)}")
    
    async def get_calls_by_lead(self, lead_id: str,
        page: int = 1,
        page_size: int = 50) -> List[Dict[str, Any]]:
        """
        Get calls for a lead with exception handling.
        
        Args:
            lead_id: ID of the lead
            page: Page number
            page_size: Page size
            
        Returns:
            List of calls for the lead
        
        Raises:
            ValueError: If an error occurs during retrieval
        """
        logger.info(f"Getting calls for lead: {lead_id}")
        
        try:
            # Get calls using repository
            calls_result = await self.call_repository.get_calls_by_lead(lead_id, page, page_size)
            return calls_result.get("calls", [])
        except Exception as e:
            logger.error(f"Error retrieving calls for lead {lead_id}: {str(e)}")
            raise ValueError(f"Error retrieving calls for lead: {str(e)}")
    
    async def get_calls_by_date_range(
        self, 
        gym_id: str, 
        start_date: datetime, 
        end_date: datetime,
        page: int = 1,
        page_size: int = 50
    ) -> List[Dict[str, Any]]:
        """
        Get calls for a gym within a date range with exception handling.
        
        Args:
            gym_id: ID of the gym
            start_date: Start date for the range
            end_date: End date for the range
            page: Page number
            page_size: Page size
            
        Returns:
            List of calls within the date range
        
        Raises:
            ValueError: If an error occurs during retrieval
        """
        logger.info(f"Getting calls for gym {gym_id} from {start_date} to {end_date}")
        
        try:
            # Get calls using repository
            calls_result = await self.call_repository.get_calls_by_date_range(
                gym_id, start_date, end_date, page, page_size
            )
            return calls_result.get("calls", [])
        except Exception as e:
            logger.error(f"Error retrieving calls by date range for gym {gym_id}: {str(e)}")
            raise ValueError(f"Error retrieving calls by date range: {str(e)}")

    async def get_filtered_calls(
        self, 
        gym_id: str,
        page: int = 1,
        page_size: int = 50,
        lead_id: Optional[str] = None,
        campaign_id: Optional[str] = None,
        direction: Optional[str] = None,
        outcome: Optional[str] = None,
        start_date: Optional[datetime] = None,
        end_date: Optional[datetime] = None
    ) -> Dict[str, Any]:
        """
        Get filtered calls with all possible combinations of filters at the database level.
        
        Args:
            gym_id: ID of the gym (required for security)
            page: Page number
            page_size: Page size
            lead_id: Optional ID of the lead to filter by
            campaign_id: Optional ID of the campaign to filter by
            direction: Optional call direction to filter by (inbound/outbound)
            outcome: Optional call outcome to filter by
            start_date: Optional start date for date range filtering
            end_date: Optional end date for date range filtering
            
        Returns:
            Dictionary with calls and pagination info
        
        Raises:
            ValueError: If an error occurs during retrieval
        """
        logger.info(f"Getting filtered calls for gym {gym_id} with filters: lead_id={lead_id}, "
                    f"campaign_id={campaign_id}, direction={direction}, outcome={outcome}")
        
        try:
            # Define default date range if not specified
            if not start_date:
                start_date = datetime.now().replace(year=datetime.now().year - 1)
            if not end_date:
                end_date = datetime.now()
            
            # Use the repository's combined filtering method that pushes all filters to the database
            return await self.call_repository.get_calls_with_filters(
                gym_id=gym_id,
                page=page,
                page_size=page_size,
                lead_id=lead_id,
                campaign_id=campaign_id,
                direction=direction,
                outcome=outcome,
                start_date=start_date,
                end_date=end_date
            )
                
        except Exception as e:
            logger.error(f"Error retrieving filtered calls: {str(e)}")
            raise ValueError(f"Error retrieving filtered calls: {str(e)}")
    
    async def delete_call(self, call_id: str) -> Dict[str, Any]:
        """
        Delete a call record with exception handling.
        
        Args:
            call_id: ID of the call to delete
            
        Returns:
            Dictionary with status information
            
        Raises:
            ValueError: If call not found or other error occurs
        """
        logger.info(f"Deleting call with ID: {call_id}")
        
        try:
            # First verify the call exists
            call = await self.call_repository.get_call_by_id(call_id)
            
            if not call:
                logger.warning(f"Call with ID {call_id} not found")
                raise ValueError(f"Call with ID {call_id} not found")
            
            # Delete the call
            result = await self.call_repository.delete_call(call_id)
            
            if not result:
                logger.warning(f"Failed to delete call with ID {call_id}")
                raise ValueError(f"Failed to delete call with ID {call_id}")
            
            logger.info(f"Successfully deleted call with ID: {call_id}")
            return {"status": "success", "message": f"Call with ID {call_id} deleted successfully"}
        except ValueError as ve:
            # Re-raise the value errors with proper message
            raise ve
        except Exception as e:
            # Convert other exceptions to ValueError
            logger.error(f"Error deleting call {call_id}: {str(e)}")
            raise ValueError(f"Error deleting call: {str(e)}")

    """Optional Beyond This point."""
    #Optional
    async def process_webhook_event(self, event_data: Dict[str, Any]) -> Dict[str, Any]:
        """
        Process a webhook event from the call provider.
        
        Args:
            event_data: Dictionary containing event data
            
        Returns:
            Dictionary containing the processed event result
        """
        logger.info(f"Processing webhook event: {event_data.get('event_type') or event_data.get('event')}")
        
        # If we have the Retell integration and this is a Retell webhook, process it
        if self.retell_integration and event_data.get("source") == "retell":
            try:
                # Process the webhook using the Retell integration
                processed_webhook = await self.retell_integration.process_webhook(event_data)
                
                # Get the mapped event type and call ID
                event_type = processed_webhook.get("event_type")
                external_call_id = processed_webhook.get("call_id")
                
                if not external_call_id:
                    logger.warning("No call ID provided in webhook event")
                    return {
                        "status": "error",
                        "message": "No call ID provided in webhook event",
                        "processed_webhook": processed_webhook
                    }
                
                # Find our internal call with this external call ID
                call = await self.call_repository.get_call_by_external_id(external_call_id)
                
                if not call:
                    logger.warning(f"Call with external ID {external_call_id} not found")
                    return {
                        "status": "error",
                        "message": f"Call with external ID {external_call_id} not found",
                        "processed_webhook": processed_webhook
                    }
                
                call_id = call.get("id")
                
                # Process the event based on type
                if event_type == "call.started":
                    # Update call status to in_progress
                    update_data = {
                        "call_status": "in_progress",
                        "start_time": datetime.fromtimestamp(processed_webhook.get("timestamp", 0) / 1000) if processed_webhook.get("timestamp") else datetime.now()
                    }
                    updated_call = await self.call_repository.update_call(call_id, update_data)
                    return {"status": "success", "call": updated_call}
                
                elif event_type == "call.ended":
                    # Update call with transcript, recording, and status
                    transcript = processed_webhook.get("transcript")
                    recording_url = processed_webhook.get("recording_url")
                    duration = processed_webhook.get("duration", 0)
                    
                    # Update call record
                    update_data = {
                        "call_status": "completed",
                        "end_time": datetime.fromtimestamp(processed_webhook.get("timestamp", 0) / 1000) if processed_webhook.get("timestamp") else datetime.now(),
                        "duration": duration,
                        "recording_url": recording_url,
                        "transcript": transcript
                    }
                    updated_call = await self.call_repository.update_call(call_id, update_data)
                    return {"status": "success", "call": updated_call}
                
                elif event_type == "call.analyzed":
                    # Update call with analysis data
                    summary = processed_webhook.get("summary")
                    sentiment = processed_webhook.get("sentiment")
                    
                    update_data = {
                        "summary": summary,
                        "sentiment": sentiment
                    }
                    
                    updated_call = await self.call_repository.update_call(call_id, update_data)
                    return {"status": "success", "call": updated_call}
                
                else:
                    logger.warning(f"Unknown event type from Retell: {event_type}")
                    return {"status": "error", "message": f"Unknown event type: {event_type}"}
                
            except Exception as e:
                logger.error(f"Error processing Retell webhook: {str(e)}")
                return {"status": "error", "message": str(e)}
        
        # Regular webhook processing (non-Retell or fallback)
        event_type = event_data.get("event_type")
        call_id = event_data.get("call_id")
        
        if not call_id:
            logger.warning("No call ID provided in webhook event")
            raise ValueError("No call ID provided in webhook event")
        
        # Get call
        call = await self.call_repository.get_call_by_id(call_id)
        
        if not call:
            logger.warning(f"Call with ID {call_id} not found")
            raise ValueError(f"Call with ID {call_id} not found")
        
        # Process event based on type
        if event_type == "call.started":
            # Update call status to in_progress
            update_data = {
                "call_status": "in_progress",
                "start_time": datetime.now()
            }
            updated_call = await self.call_repository.update_call(call_id, update_data)
            return {"status": "success", "call": updated_call}
        
        elif event_type == "call.ended":
            # Update call status to completed
            duration = event_data.get("duration", 0)
            update_data = {
                "call_status": "completed",
                "end_time": datetime.now(),
                "duration": duration
            }
            updated_call = await self.call_repository.update_call(call_id, update_data)
            return {"status": "success", "call": updated_call}
        
        elif event_type == "call.recording":
            # Update call recording
            recording_url = event_data.get("recording_url")
            if not recording_url:
                logger.warning("No recording URL provided in webhook event")
                raise ValueError("No recording URL provided in webhook event")
            
            updated_call = await self.call_repository.update_call(call_id, {"recording_url": recording_url})
            return {"status": "success", "call": updated_call}
        
        elif event_type == "call.transcript":
            # Update call transcript
            transcript = event_data.get("transcript")
            if not transcript:
                logger.warning("No transcript provided in webhook event")
                raise ValueError("No transcript provided in webhook event")
            
            updated_call = await self.call_repository.update_call(call_id, {"transcript": transcript})
            return {"status": "success", "call": updated_call}
        
        else:
            logger.warning(f"Unknown event type: {event_type}")
            return {"status": "error", "message": f"Unknown event type: {event_type}"}
    
    #Optional.
    async def create_follow_up_call(self, follow_up_call_data: Dict[str, Any]) -> Dict[str, Any]:
        """
        Create a follow-up call.
        
        Args:
            follow_up_call_data: Dictionary containing follow-up call details
            
        Returns:
            Dictionary containing the created follow-up call data
        """
        logger.info(f"Creating follow-up call with data: {follow_up_call_data}")
        
        # Set default values if not provided
        if "call_status" not in follow_up_call_data:
            follow_up_call_data["call_status"] = "scheduled"
        
        if "created_at" not in follow_up_call_data:
            follow_up_call_data["created_at"] = datetime.now()
        
        # Create follow-up call using repository
        follow_up_call = await self.call_repository.create_follow_up_call(follow_up_call_data)
        
        logger.info(f"Created follow-up call with ID: {follow_up_call.get('id')}")
        return follow_up_call
    
    #Optional. 
    async def get_follow_up_call(self, follow_up_call_id: str) -> Dict[str, Any]:
        """
        Get follow-up call details by ID.
        
        Args:
            follow_up_call_id: ID of the follow-up call
            
        Returns:
            Dictionary containing follow-up call details
        """
        logger.info(f"Getting follow-up call with ID: {follow_up_call_id}")
        follow_up_call = await self.call_repository.get_follow_up_call_by_id(follow_up_call_id)
        
        if not follow_up_call:
            logger.warning(f"Follow-up call with ID {follow_up_call_id} not found")
            raise ValueError(f"Follow-up call with ID {follow_up_call_id} not found")
        
        return follow_up_call
    
    #Optional.
    async def update_follow_up_call(self, follow_up_call_id: str, follow_up_call_data: Dict[str, Any]) -> Dict[str, Any]:
        """
        Update follow-up call information.
        
        Args:
            follow_up_call_id: ID of the follow-up call
            follow_up_call_data: Dictionary containing updated follow-up call information
            
        Returns:
            Dictionary containing the updated follow-up call details
        """
        logger.info(f"Updating follow-up call with ID: {follow_up_call_id} with data: {follow_up_call_data}")
        
        # Update follow-up call using repository
        updated_follow_up_call = await self.call_repository.update_follow_up_call(follow_up_call_id, follow_up_call_data)
        
        if not updated_follow_up_call:
            logger.warning(f"Follow-up call with ID {follow_up_call_id} not found")
            raise ValueError(f"Follow-up call with ID {follow_up_call_id} not found")
        
        logger.info(f"Updated follow-up call with ID: {follow_up_call_id}")
        return updated_follow_up_call
    
    #Optional. 
    async def delete_follow_up_call(self, follow_up_call_id: str) -> bool:
        """
        Delete a follow-up call.
        
        Args:
            follow_up_call_id: ID of the follow-up call
            
        Returns:
            True if successful, False otherwise
        """
        logger.info(f"Deleting follow-up call with ID: {follow_up_call_id}")
        
        # Delete follow-up call using repository
        result = await self.call_repository.delete_follow_up_call(follow_up_call_id)
        
        if not result:
            logger.warning(f"Follow-up call with ID {follow_up_call_id} not found")
            raise ValueError(f"Follow-up call with ID {follow_up_call_id} not found")
        
        logger.info(f"Deleted follow-up call with ID: {follow_up_call_id}")
        return True
    
    #Optional.
    async def get_follow_up_calls_by_campaign(self, campaign_id: str) -> List[Dict[str, Any]]:
        """
        Get follow-up calls for a campaign.
        
        Args:
            campaign_id: ID of the campaign
            
        Returns:
            List of follow-up calls for the campaign
        """
        logger.info(f"Getting follow-up calls for campaign: {campaign_id}")
        
        # Get follow-up calls using repository
        follow_up_calls_result = await self.call_repository.get_follow_up_calls_by_campaign(campaign_id)
        
        return follow_up_calls_result.get("follow_up_calls", [])
    
    #Optional.
    async def get_follow_up_calls_by_lead(self, lead_id: str) -> List[Dict[str, Any]]:
        """
        Get follow-up calls for a lead.
        
        Args:
            lead_id: ID of the lead
            
        Returns:
            List of follow-up calls for the lead
        """
        logger.info(f"Getting follow-up calls for lead: {lead_id}")
        
        # Get follow-up calls using repository
        follow_up_calls_result = await self.call_repository.get_follow_up_calls_by_lead(lead_id)
        
        return follow_up_calls_result.get("follow_up_calls", [])
     
    async def update_call(self, call_id: str, call_data: Dict[str, Any]) -> Dict[str, Any]:
        """
        Update call information with exception handling.
        
        Args:
            call_id: ID of the call
            call_data: Dictionary containing updated call information
            
        Returns:
            Dictionary containing the updated call details
            
        Raises:
            ValueError: If call not found or other error occurs
        """
        logger.info(f"Updating call with ID: {call_id} with data: {call_data}")
        
        try:
            # Update call using repository
            updated_call = await self.call_repository.update_call(call_id, call_data)
            
            if not updated_call:
                logger.warning(f"Call with ID {call_id} not found")
                raise ValueError(f"Call with ID {call_id} not found")
            
            logger.info(f"Updated call with ID: {call_id}")
            return updated_call
        except Exception as e:
            logger.error(f"Error updating call {call_id}: {str(e)}")
            raise ValueError(f"Error updating call: {str(e)}")
    
    #Optional.
    async def process_call_recording(self, call_id: str, recording_url: str) -> Dict[str, Any]:
        """
        Process a call recording.
        
        Args:
            call_id: ID of the call
            recording_url: URL of the recording
            
        Returns:
            Dictionary containing processed call details
        """
        logger.info(f"Processing recording for call: {call_id}")
        
        # Check if this should be run as a background task
        if recording_url and isinstance(recording_url, dict) and recording_url.get("use_background_task", False):
            # Get the actual URL
            actual_url = recording_url.get("url", "")
            
            # Import here to avoid circular imports
            from ...tasks.call.task_definitions import process_call_recording as process_recording_task
            
            # Queue the task for background processing
            process_recording_task.delay(call_id, actual_url)
            
            # Return minimal information immediately
            return {"id": call_id, "status": "recording_processing_queued"}
        
        # Otherwise, process recording synchronously
        # Handle the case where recording_url might be a dict from above logic
        actual_url = recording_url.get("url", "") if isinstance(recording_url, dict) else recording_url
        
        # Update call recording using repository
        updated_call = await self.call_repository.update_call_recording(call_id, actual_url)
        
        if not updated_call:
            logger.warning(f"Call with ID {call_id} not found")
            raise ValueError(f"Call with ID {call_id} not found")
        
        logger.info(f"Processed recording for call with ID: {call_id}")
        return updated_call
    
    #Optional.
    async def generate_call_summary(self, call_id: str, transcript: List[Dict[str, Any]]) -> Dict[str, Any]:
        """
        Generate a summary from a call transcript.
        
        Args:
            call_id: ID of the call
            transcript: List of transcript entries
            
        Returns:
            Dictionary containing the summary and other analysis results
        """
        logger.info(f"Generating summary for call: {call_id}")
        
        # Check if this should be run as a background task
        if transcript and isinstance(transcript, dict) and transcript.get("use_background_task", False):
            # Get the actual transcript
            actual_transcript = transcript.get("entries", [])
            
            # Import here to avoid circular imports
            from ...tasks.call.task_definitions import analyze_call_transcript as analyze_transcript_task
            
            # Queue the task for background processing
            analyze_transcript_task.delay(call_id)
            
            # Return minimal information immediately
            return {"id": call_id, "status": "summary_generation_queued"}
        
        # Otherwise, process transcript synchronously
        # Convert transcript list to string for storage
        if isinstance(transcript, dict):
            transcript_entries = transcript.get("entries", [])
        else:
            transcript_entries = transcript
            
        transcript_text = "\n".join([f"{entry.get('speaker', 'Unknown')}: {entry.get('text', '')}" for entry in transcript_entries])
        
        # Update call transcript using repository
        updated_call = await self.call_repository.update_call_transcript(call_id, transcript_text)
        
        if not updated_call:
            logger.warning(f"Call with ID {call_id} not found")
            raise ValueError(f"Call with ID {call_id} not found")
        
        # Generate summary (placeholder implementation)
        # In a real implementation, you would use NLP to generate a summary
        summary = "This is a placeholder summary of the call."
        sentiment = "neutral"
        
        # Update call metrics with summary and sentiment
        metrics_data = {
            "summary": summary,
            "sentiment": sentiment
        }
        
        updated_call = await self.call_repository.update_call_metrics(call_id, metrics_data)
        
        logger.info(f"Generated summary for call with ID: {call_id}")
        return updated_call<|MERGE_RESOLUTION|>--- conflicted
+++ resolved
@@ -41,15 +41,15 @@
             
         Returns:
             Dictionary containing call details
-<<<<<<< HEAD
+            
+
             It doesn't return a dict to the user, we trigger a background task that will take the call data and store it in the database. 
             After that, we need to update the lead with the call data, so we will call another background task for that.
             This ensures we don't block the main thread and we can handle the call asynchronously.
-=======
             
         Raises:
             ValueError: If there's an error triggering the call
->>>>>>> 7d603a93
+
         """
         try:
             logger.info(f"Triggering call to lead: {lead_id}")
